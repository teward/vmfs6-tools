--- conflicted
+++ resolved
@@ -140,17 +140,6 @@
 ssize_t vmfs_fs_write(const vmfs_fs_t *fs,uint32_t blk,off_t offset,
                       const u_char *buf,size_t len);
 
-<<<<<<< HEAD
-/* Create a FS structure */
-vmfs_fs_t *vmfs_fs_create(vmfs_lvm_t *lvm);
-=======
-/* Show FS information */
-void vmfs_fs_show(const vmfs_fs_t *fs);
-
-/* Dump volume bitmaps */
-int vmfs_fs_dump_bitmaps(const vmfs_fs_t *vol);
->>>>>>> 8eefcdc7
-
 /* Open a FS */
 vmfs_fs_t *vmfs_fs_open(char **paths, vmfs_flags_t flags);
 
