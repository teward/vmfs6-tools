/*
 * vmfs-tools - Tools to access VMFS filesystems
 * Copyright (C) 2009 Christophe Fillot <cf@utc.fr>
 * Copyright (C) 2009 Mike Hommey <mh@glandium.org>
 *
 * This program is free software: you can redistribute it and/or modify
 * it under the terms of the GNU General Public License as published by
 * the Free Software Foundation, either version 2 of the License, or
 * (at your option) any later version.
 *
 * This program is distributed in the hope that it will be useful,
 * but WITHOUT ANY WARRANTY; without even the implied warranty of
 * MERCHANTABILITY or FITNESS FOR A PARTICULAR PURPOSE.
 *
 * You should have received a copy of the GNU General Public License
 * along with this program.  If not, see <http://www.gnu.org/licenses/>.
 */
#ifndef VMFS_LVM_H
#define VMFS_LVM_H

#define VMFS_LVM_MAX_EXTENTS 32

#define VMFS_LVM_SEGMENT_SIZE (256 * 1024 * 1024)

struct vmfs_lvminfo {
   uuid_t uuid;
   uint32_t num_extents;
   uint64_t size;
   uint64_t blocks;
};

/* === LVM === */
struct vmfs_lvm {
   vmfs_device_t dev;

   vmfs_flags_t flags;

   /* LVM information */
   vmfs_lvminfo_t lvm_info;

   /* number of extents currently loaded in the lvm */
   int loaded_extents;

   /* extents */
   vmfs_volume_t *extents[VMFS_LVM_MAX_EXTENTS];
};

<<<<<<< HEAD
/* Read a raw block of data on logical volume */
ssize_t vmfs_lvm_read(const vmfs_lvm_t *lvm,off_t pos,u_char *buf,size_t len);

/* Write a raw block of data on logical volume */
ssize_t vmfs_lvm_write(const vmfs_lvm_t *lvm,off_t pos,const u_char *buf,size_t len);

/* Reserve the underlying volume given a LVM position */
int vmfs_lvm_reserve(const vmfs_lvm_t *lvm,off_t pos);

/* Release the underlying volume given a LVM position */
int vmfs_lvm_release(const vmfs_lvm_t *lvm,off_t pos);
=======
/* Show lvm information */
void vmfs_lvm_show(const vmfs_lvm_t *lvm);
>>>>>>> 8eefcdc7

/* Create a volume structure */
vmfs_lvm_t *vmfs_lvm_create(vmfs_flags_t flags);

/* Add an extent to the LVM */
int vmfs_lvm_add_extent(vmfs_lvm_t *lvm, vmfs_volume_t *vol);

/* Open an LVM */
int vmfs_lvm_open(vmfs_lvm_t *lvm);

#endif<|MERGE_RESOLUTION|>--- conflicted
+++ resolved
@@ -45,23 +45,6 @@
    vmfs_volume_t *extents[VMFS_LVM_MAX_EXTENTS];
 };
 
-<<<<<<< HEAD
-/* Read a raw block of data on logical volume */
-ssize_t vmfs_lvm_read(const vmfs_lvm_t *lvm,off_t pos,u_char *buf,size_t len);
-
-/* Write a raw block of data on logical volume */
-ssize_t vmfs_lvm_write(const vmfs_lvm_t *lvm,off_t pos,const u_char *buf,size_t len);
-
-/* Reserve the underlying volume given a LVM position */
-int vmfs_lvm_reserve(const vmfs_lvm_t *lvm,off_t pos);
-
-/* Release the underlying volume given a LVM position */
-int vmfs_lvm_release(const vmfs_lvm_t *lvm,off_t pos);
-=======
-/* Show lvm information */
-void vmfs_lvm_show(const vmfs_lvm_t *lvm);
->>>>>>> 8eefcdc7
-
 /* Create a volume structure */
 vmfs_lvm_t *vmfs_lvm_create(vmfs_flags_t flags);
 
