/*
 * vmfs-tools - Tools to access VMFS filesystems
 * Copyright (C) 2009 Christophe Fillot <cf@utc.fr>
 * Copyright (C) 2009 Mike Hommey <mh@glandium.org>
 *
 * This program is free software: you can redistribute it and/or modify
 * it under the terms of the GNU General Public License as published by
 * the Free Software Foundation, either version 2 of the License, or
 * (at your option) any later version.
 *
 * This program is distributed in the hope that it will be useful,
 * but WITHOUT ANY WARRANTY; without even the implied warranty of
 * MERCHANTABILITY or FITNESS FOR A PARTICULAR PURPOSE.
 *
 * You should have received a copy of the GNU General Public License
 * along with this program.  If not, see <http://www.gnu.org/licenses/>.
 */
/* 
 * VMFS volumes.
 */

#define _GNU_SOURCE
#include <string.h>
#include <stdlib.h>
#include <unistd.h>
#include <fcntl.h>
#include <sys/stat.h>
#include <assert.h>

#include "vmfs.h"
#include "scsi.h"

/* Read a raw block of data on logical volume */
static ssize_t vmfs_vol_read(const vmfs_device_t *dev,off_t pos,
                             u_char *buf,size_t len)
{
   vmfs_volume_t *vol = (vmfs_volume_t *) dev;
   pos += vol->vmfs_base + 0x1000000;

   return(m_pread(vol->fd,buf,len,pos));
}

/* Write a raw block of data on logical volume */
static ssize_t vmfs_vol_write(const vmfs_device_t *dev,off_t pos,
                              const u_char *buf,size_t len)
{
   vmfs_volume_t *vol = (vmfs_volume_t *) dev;
   pos += vol->vmfs_base + 0x1000000;

   return(m_pwrite(vol->fd,buf,len,pos));
}

/* Volume reservation */
static int vmfs_vol_reserve(const vmfs_device_t *dev, off_t pos)
{
   vmfs_volume_t *vol = (vmfs_volume_t *) dev;
   return(scsi_reserve(vol->fd));
}

/* Volume release */
static int vmfs_vol_release(const vmfs_device_t *dev, off_t pos)
{
   vmfs_volume_t *vol = (vmfs_volume_t *) dev;
   return(scsi_release(vol->fd));
}

/* 
 * Check if physical volume support reservation.
 * TODO: We should probably check some capabilities info.
 */
static int vmfs_vol_check_reservation(vmfs_volume_t *vol)
{
   int res[2];

   /* The device must be a block device */
   if (!vol->is_blkdev)
      return(0);

   /* Try SCSI commands */
   res[0] = scsi_reserve(vol->fd);
   res[1] = scsi_release(vol->fd);

   /* Error with the commands */
   if ((res[0] < 0) || (res[1] < 0))
      return(0);

   vol->dev.reserve = vmfs_vol_reserve;
   vol->dev.release = vmfs_vol_release;
   return(1);
}

/* Read volume information */
static int vmfs_volinfo_read(vmfs_volume_t *volume)
{
   DECL_ALIGNED_BUFFER(buf,1024);
   vmfs_volinfo_t *vol = &volume->vol_info;

   if (m_pread(volume->fd,buf,buf_len,volume->vmfs_base) != buf_len)
      return(-1);

   vol->magic = read_le32(buf,VMFS_VOLINFO_OFS_MAGIC);

   if (vol->magic != VMFS_VOLINFO_MAGIC) {
      fprintf(stderr,"VMFS VolInfo: invalid magic number 0x%8.8x\n",
              vol->magic);
      return(-1);
   }

   vol->version = read_le32(buf,VMFS_VOLINFO_OFS_VER);
   vol->size = read_le32(buf,VMFS_VOLINFO_OFS_SIZE);
   vol->lun = buf[VMFS_VOLINFO_OFS_LUN];

   vol->name = strndup((char *)buf+VMFS_VOLINFO_OFS_NAME,
                       VMFS_VOLINFO_OFS_NAME_SIZE);

   read_uuid(buf,VMFS_VOLINFO_OFS_UUID,&vol->uuid);

   vol->lvm_size = read_le64(buf,VMFS_LVMINFO_OFS_SIZE);
   vol->blocks  = read_le64(buf,VMFS_LVMINFO_OFS_BLKS);
   vol->num_segments = read_le32(buf,VMFS_LVMINFO_OFS_NUM_SEGMENTS);
   vol->first_segment = read_le32(buf,VMFS_LVMINFO_OFS_FIRST_SEGMENT);
   vol->last_segment = read_le32(buf,VMFS_LVMINFO_OFS_LAST_SEGMENT);
   vol->num_extents = read_le32(buf,VMFS_LVMINFO_OFS_NUM_EXTENTS);

   read_uuid(buf,VMFS_LVMINFO_OFS_UUID,&vol->lvm_uuid);

#ifdef VMFS_CHECK
   {
      /* The LVM UUID also appears as a string, so we can check whether our
         formatting function is correct. */
      char uuidstr1[M_UUID_BUFLEN], uuidstr2[M_UUID_BUFLEN];

      memcpy(uuidstr1,buf+VMFS_LVMINFO_OFS_UUID_STR,M_UUID_BUFLEN-1);
      uuidstr1[M_UUID_BUFLEN-1] = 0;

      if (memcmp(m_uuid_to_str(vol->lvm_uuid,uuidstr2),uuidstr1,
                 M_UUID_BUFLEN-1)) 
      {
         fprintf(stderr, "uuid mismatch:\n%s\n%s\n",uuidstr1,uuidstr2);
         return(-1);
      }
   }
#endif

   return(0);
}

<<<<<<< HEAD
=======
/* Show volume information */
void vmfs_vol_show(const vmfs_volume_t *vol)
{
   char uuid_str[M_UUID_BUFLEN];

   printf("Physical Volume Information:\n");
   printf("  - UUID    : %s\n",m_uuid_to_str(vol->vol_info.uuid,uuid_str));
   printf("  - LUN     : %d\n",vol->vol_info.lun);
   printf("  - Version : %d\n",vol->vol_info.version);
   printf("  - Name    : %s\n",vol->vol_info.name);
   printf("  - Size    : %.2f GB\n",(float)vol->vol_info.size / (4*1048576));
   printf("  - Num. Segments : %u\n",vol->vol_info.num_segments);
   printf("  - First Segment : %u\n",vol->vol_info.first_segment);
   printf("  - Last Segment  : %u\n",vol->vol_info.last_segment);

   printf("\n");
}

/* Close a VMFS volume */
static void vmfs_vol_close(vmfs_device_t *dev)
{
   vmfs_volume_t *vol = (vmfs_volume_t *) dev;
   if (!vol)
      return;
   close(vol->fd);
   free(vol->filename);
   free(vol->vol_info.name);
   free(vol);
}

>>>>>>> 8eefcdc7
/* Open a VMFS volume */
vmfs_volume_t *vmfs_vol_open(const char *filename,vmfs_flags_t flags)
{
   vmfs_volume_t *vol;
   struct stat st;
   int file_flags;

   if (!(vol = calloc(1,sizeof(*vol))))
      return NULL;

   if (!(vol->device = strdup(filename)))
      goto err_filename;

   file_flags = (flags.read_write) ? O_RDWR : O_RDONLY;

   if ((vol->fd = open(vol->device,file_flags)) < 0) {
      perror("open");
      goto err_open;
   }

   vol->flags = flags;
   fstat(vol->fd,&st);
   vol->is_blkdev = S_ISBLK(st.st_mode);
#if defined(O_DIRECT) || defined(DIRECTIO_ON)
   if (vol->is_blkdev)
#ifdef O_DIRECT
      fcntl(vol->fd, F_SETFL, O_DIRECT);
#else
#ifdef DIRECTIO_ON
      directio(vol->fd, DIRECTIO_ON);
#endif
#endif
#endif

   vol->vmfs_base = VMFS_VOLINFO_BASE;

   /* Read volume information */
   if (vmfs_volinfo_read(vol) == -1) {
      DECL_ALIGNED_BUFFER(buf,512);
      uint16_t magic;
      fprintf(stderr,"VMFS: Unable to read volume information\n");
      fprintf(stderr,"Trying to find partitions\n");
      m_pread(vol->fd,buf,buf_len,0);
      magic = read_le16(buf, 510);
      if ((magic == 0xaa55) && (buf[450] == 0xfb)) {
         vol->vmfs_base += read_le32(buf, 454) * 512;
         if (vmfs_volinfo_read(vol) == -1)
            goto err_open;
      } else
         goto err_open;
   }

   /* We support only VMFS3 */
   if (vol->vol_info.version != 3) {
      fprintf(stderr,"VMFS: Unsupported version %u\n",vol->vol_info.version);
      goto err_open;
   }

   if (vol->is_blkdev && (scsi_get_lun(vol->fd) != vol->vol_info.lun))
      fprintf(stderr,"VMFS: Warning: Lun ID mismatch on %s\n", vol->device);

   vmfs_vol_check_reservation(vol);

   if (vol->flags.debug_level > 0) {
      printf("VMFS: volume opened successfully\n");
   }

   vol->dev.read = vmfs_vol_read;
   if (vol->flags.read_write)
      vol->dev.write = vmfs_vol_write;
   vol->dev.close = vmfs_vol_close;
   vol->dev.uuid = &vol->vol_info.lvm_uuid;

   return vol;

 err_open:
   free(vol->device);
 err_filename:
   free(vol);
   return NULL;
<<<<<<< HEAD
}

/* Close a VMFS volume */
void vmfs_vol_close(vmfs_volume_t *vol)
{
   if (!vol)
      return;
   close(vol->fd);
   free(vol->device);
   free(vol->vol_info.name);
   free(vol);
=======
>>>>>>> 8eefcdc7
}<|MERGE_RESOLUTION|>--- conflicted
+++ resolved
@@ -145,26 +145,6 @@
    return(0);
 }
 
-<<<<<<< HEAD
-=======
-/* Show volume information */
-void vmfs_vol_show(const vmfs_volume_t *vol)
-{
-   char uuid_str[M_UUID_BUFLEN];
-
-   printf("Physical Volume Information:\n");
-   printf("  - UUID    : %s\n",m_uuid_to_str(vol->vol_info.uuid,uuid_str));
-   printf("  - LUN     : %d\n",vol->vol_info.lun);
-   printf("  - Version : %d\n",vol->vol_info.version);
-   printf("  - Name    : %s\n",vol->vol_info.name);
-   printf("  - Size    : %.2f GB\n",(float)vol->vol_info.size / (4*1048576));
-   printf("  - Num. Segments : %u\n",vol->vol_info.num_segments);
-   printf("  - First Segment : %u\n",vol->vol_info.first_segment);
-   printf("  - Last Segment  : %u\n",vol->vol_info.last_segment);
-
-   printf("\n");
-}
-
 /* Close a VMFS volume */
 static void vmfs_vol_close(vmfs_device_t *dev)
 {
@@ -172,12 +152,11 @@
    if (!vol)
       return;
    close(vol->fd);
-   free(vol->filename);
+   free(vol->device);
    free(vol->vol_info.name);
    free(vol);
 }
 
->>>>>>> 8eefcdc7
 /* Open a VMFS volume */
 vmfs_volume_t *vmfs_vol_open(const char *filename,vmfs_flags_t flags)
 {
@@ -258,18 +237,4 @@
  err_filename:
    free(vol);
    return NULL;
-<<<<<<< HEAD
-}
-
-/* Close a VMFS volume */
-void vmfs_vol_close(vmfs_volume_t *vol)
-{
-   if (!vol)
-      return;
-   close(vol->fd);
-   free(vol->device);
-   free(vol->vol_info.name);
-   free(vol);
-=======
->>>>>>> 8eefcdc7
 }