--- conflicted
+++ resolved
@@ -334,12 +334,7 @@
    /* Allocate a temporary buffer and copy result to user buffer */
    if (!(tmpbuf = iobuffer_alloc(n_clen)))
       return(-1);
-<<<<<<< HEAD
-
 	printf("%s: fb_item %d n_offset %lu sz %lu\n", __FUNCTION__, fb_item, n_offset, n_clen);
-=======
-   printf("fs read fileblock %d offset %lu len %lu\n", fb_item, n_offset, n_clen);
->>>>>>> 2ee083c8
    if (vmfs_fs_read(fs,fb_item,n_offset,tmpbuf,n_clen) != n_clen) {
       iobuffer_free(tmpbuf);
       return(-EIO);
