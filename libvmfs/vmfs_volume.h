--- conflicted
+++ resolved
@@ -117,12 +117,8 @@
 
 /* === VMFS mounted-volume === */
 struct vmfs_volume {
-<<<<<<< HEAD
+   vmfs_device_t dev;
    char *device;
-=======
-   vmfs_device_t dev;
-   char *filename;
->>>>>>> 8eefcdc7
    int fd;
    vmfs_flags_t flags;
    int is_blkdev;
@@ -135,28 +131,6 @@
    vmfs_volinfo_t vol_info;
 };
 
-<<<<<<< HEAD
-/* Read a raw block of data on logical volume */
-ssize_t vmfs_vol_read(const vmfs_volume_t *vol,off_t pos,
-                      u_char *buf,size_t len);
-
-/* Write a raw block of data on logical volume */
-ssize_t vmfs_vol_write(const vmfs_volume_t *vol,off_t pos,
-                       const u_char *buf,size_t len);
-
-/* Volume reservation */
-int vmfs_vol_reserve(const vmfs_volume_t *vol);
-
-/* Volume release */
-int vmfs_vol_release(const vmfs_volume_t *vol);
-
-/* Check if physical volume support reservation */
-int vmfs_vol_check_reservation(vmfs_volume_t *vol);
-=======
-/* Show volume information */
-void vmfs_vol_show(const vmfs_volume_t *vol);
->>>>>>> 8eefcdc7
-
 /* Open a VMFS volume */
 vmfs_volume_t *vmfs_vol_open(const char *filename,vmfs_flags_t flags);
 
